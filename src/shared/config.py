from pydantic_settings import BaseSettings


class Settings(BaseSettings):
    hf_user_name: str
    hf_dataset_repo_name: str
    gpt_1_causal_finetune: str
<<<<<<< HEAD
    gemma_3_1b_causal_finetune: str
    gemma_3_1b_causal_finetune_lora: str
=======
    gpt_1_sequence_classification: str
>>>>>>> 41096418
    device: str

    class Config:
        env_file = ".env"


settings = Settings()  # type: ignore<|MERGE_RESOLUTION|>--- conflicted
+++ resolved
@@ -5,12 +5,9 @@
     hf_user_name: str
     hf_dataset_repo_name: str
     gpt_1_causal_finetune: str
-<<<<<<< HEAD
     gemma_3_1b_causal_finetune: str
     gemma_3_1b_causal_finetune_lora: str
-=======
     gpt_1_sequence_classification: str
->>>>>>> 41096418
     device: str
 
     class Config:
